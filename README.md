--- conflicted
+++ resolved
@@ -1,67 +1,3 @@
-<<<<<<< HEAD
-🧠 Open-Manus-BR — Advanced and adapted fork of Foundation Agents OpenMANUS
-This repository is a fork of Foundation Agents (OpenMANUS), restructured and expanded to make AI agent automation more robust, flexible, and adapted to the Brazilian context.
-All development was AI-assisted, incorporating several original ideas from the Manus prompt, but bringing performance and organizational improvements.
-
-Main Features
-🔄 Full loop control and prolonged execution:
-The agent does not end tasks without user authorization, allowing prolonged executions that can last up to 7 consecutive days — ideal for intensive processes such as web scraping, extensive task automation, and machine learning experiments.
-
-✋ Facilitated human intervention (AskHuman):
-If there is doubt, failure, or need for a decision, the system can trigger the user mid-execution, asking how to proceed, avoiding freezes and improving human-machine collaboration.
-
-⏸️ Pause and execution control:
-The user can pause, resume, or cancel processes easily (including using CTRL-C twice to interrupt long-running executions).
-
-🛠️ Self-diagnostic agent:
-A specialized agent monitors processes in real-time, identifying failures and helping with proactive maintenance.
-
-🗂️ Organization and intelligent task fragmentation:
-The system underwent a profound reorganization of the prompt (inspired by the original Manus), which generated noticeable gains in performance and organization. Now, agents automatically fragment tasks and execute each step sequentially and more efficiently.
-
-📝 Customizable step control:
-The user defines how many steps the agent should execute in each activity, making automation adaptable to different workflows.
-
-💾 Saving of locks and detailed logs:
-Executions now generate records (locks), useful for both debugging and future analysis, including enabling the use of machine learning for agent improvement with real data.
-
-💡 Portuguese-centric prompt environment:
-The entire environment was translated and adapted for Portuguese, facilitating its use in Brazilian projects and making the interface much more user-friendly for Portuguese speakers.
-
-🧑‍💻 Coding agent enhancement:
-The agent responsible for executing and suggesting code has received upgrades to be more agile and precise, especially in long flows.
-=======
-🧠 Open-Manus-BR — Fork avançado do Foundation Agents OpenMANUS
-Este repositório é um fork do Foundation Agents (OpenMANUS), adaptado para o português, com diversas melhorias e recursos inéditos para quem busca autonomia, robustez e flexibilidade na automação por agentes LLM.
-
-Funcionalidades detalhadas
-Execução prolongada de código (principal diferencial):
-Agora é possível executar códigos que podem rodar de forma contínua por até 7 dias ou mais, sem aumentar o consumo de API. O agente mantém o processo ativo e controlado durante todo esse tempo, permitindo tarefas realmente longas, como automação pesada, web scraping de alto volume ou treinamentos de IA, sem interrupções e sem custos adicionais de API.
-
-Loop sob controle do usuário:
-O agente nunca encerra tarefas sem permissão explícita, garantindo supervisão total do usuário durante toda a execução.
-
-Controle de passos personalizado:
-O usuário pode definir quantos passos o agente deve executar para cada atividade, tornando possível realizar tarefas mais extensas ou detalhadas conforme a necessidade, com acompanhamento granular do progresso.
-
-Intervenção humana (AskHuman):
-Se surgir qualquer dúvida, erro ou decisão a tomar, o sistema pode perguntar diretamente ao usuário como prosseguir, facilitando a resolução de bloqueios durante a automação.
-
-Pausa e retomada a qualquer momento:
-O usuário pode pausar ou cancelar processos com segurança sempre que desejar (com comando especial ou CTRL-C duas vezes para interrupção imediata).
-
-Agente de autodiagnóstico:
-Um agente dedicado monitora e identifica problemas de execução, proporcionando manutenção proativa e mais estabilidade para execuções prolongadas.
-
-Logs e salvamento de locks:
-Todo o fluxo é registrado com locks detalhados, possibilitando análises futuras, aprendizado de máquina sobre as execuções e aprimoramento contínuo do agente.
-
-Prompt e interface em português, inspirado no Manus original:
-O prompt foi reformulado com base no Manus, em português, e reorganizado para maior clareza, desempenho e melhor fragmentação de tarefas. Os agentes agora criam, organizam e executam tarefas de maneira mais inteligente e sequencial.
->>>>>>> 8241f69a
-
-Aprimoramento do agente de codificação:
-O agente responsável por execução e sugestão de códigos recebeu melhorias de eficiência, tornando-o mais ágil em fluxos longos e complexos.
 
 <p align="center">
   <img src="assets/logo.jpg" width="200"/>
